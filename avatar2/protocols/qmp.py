import sys
<<<<<<< HEAD
=======
if sys.version_info < (3, 0):
    import Queue as queue
else:
    import queue

>>>>>>> 582cb7ea
import logging
import json
import telnetlib
import re
from threading import Thread, Event, Condition

if sys.version_info < (3, 0):
    import Queue as queue
else:
    import queue


<<<<<<< HEAD
class QMPResponseListener(Thread):
    def __init__(self, gdb_protocol, gdb_controller, avatar_queue, origin=None):
        super(QMPResponseListener, self).__init__()
        self._protocol = gdb_protocol
        self._token = -1
        self._async_responses = queue.Queue() if avatar_queue is None \
            else avatar_queue
        self._sync_responses = {}
        self._gdb_controller = gdb_controller
        self._gdb = gdb_protocol
        self._close = Event()
        self._closed = Event()
        self._close.clear()
        self._closed.clear()
        self._sync_responses_cv = Condition()
        self._last_exec_token = 0
        self._origin = origin
        self.log = logging.getLogger('%s.%s' %
                                     (origin.log.name, self.__class__.__name__)
                                     ) if origin else \
            logging.getLogger(self.__class__.__name__)

    def run(self):
        while (1):
            if self._close.is_set():
                break

            responses = None

            try:
                responses = self._gdb_controller.get_gdb_response(
                    timeout_sec=0.5
                )
            except:
                continue

            for response in responses:
                if response.get('token', None) is not None:
                    self._sync_responses_cv.acquire()
                    self._sync_responses[response['token']] = response
                    self._sync_responses_cv.notifyAll()
                    self._sync_responses_cv.release()
                else:
                    avatar_msg = self.parse_async_response(response)
                    self.log.debug("Parsed an avatar_msg %s", avatar_msg)
                    if avatar_msg is not None:
                        if self._gdb._async_message_handler is not None:
                            self._gdb._async_message_handler(avatar_msg)
                        else:
                            self._async_responses.put(avatar_msg)
        self._closed.set()

    def stop(self):
        """Stops the listening thread. Useful for teardown of the target"""
        self._close.set()
        self._closed.wait()


=======
>>>>>>> 582cb7ea
class QMPProtocol(object):
    def __init__(self, port, origin=None):

        self.port = port
        self.log = logging.getLogger('%s.%s' %
                                     (origin.log.name, self.__class__.__name__)
                                     ) if origin else \
            logging.getLogger(self.__class__.__name__)
        self.id = 0

<<<<<<< HEAD
        # self._communicator = QMPResponseListener(self, origin.avatar.queue,
        # origin)
        # self._communicator.start()
=======
>>>>>>> 582cb7ea

    def __del__(self):
        self.shutdown()

    def connect(self):
        self._telnet = telnetlib.Telnet('127.0.0.1', self.port)
        self._telnet.read_until('\r\n'.encode('ascii'))
        self.execute_command('qmp_capabilities')
        return True

    def execute_command(self, cmd, args=None):
        command = {
            'execute': cmd,
            'id': self.id
        }
        if args:
            command['arguments'] = args
        self._telnet.write(('%s\r\n' % json.dumps(command)).encode('ascii'))

        while True:
            resp = self._telnet.read_until('\r\n'.encode('ascii'))
            resp = json.loads(resp.decode('ascii'))
            if 'event' in resp:
                continue
            if 'id' in resp:
                break
        if resp['id'] != self.id:
            raise Exception('Mismatching id for qmp response')
        self.id += 1
        if 'error' in resp:
            return resp['error']
        if 'return' in resp:
            return resp['return']
        raise Exception("Response contained neither an error nor an return")

    def reset(self):
        """
        Resets the target
        returns: True on success, else False
        """
        pass

    def shutdown(self):
        """
        returns: True on success, else False
        """
        # self._communicator.stop()
        pass

    def get_registers(self):
        """
        Gets the current register state based on the hmp info registers
        command. In comparison to register-access with the register protocol,
        this function can also be called while the target is executing.
        returns: A dictionary with the registers
        """
        regs_s = self.execute_command("human-monitor-command",
                                      {"command-line": "info registers"})
        regs_r = re.findall('(...)=([0-9a-f]{8})', regs_s)
        return dict([(r.lower(), int(v, 16)) for r, v in regs_r])<|MERGE_RESOLUTION|>--- conflicted
+++ resolved
@@ -1,101 +1,26 @@
 import sys
-<<<<<<< HEAD
-=======
 if sys.version_info < (3, 0):
     import Queue as queue
 else:
     import queue
 
->>>>>>> 582cb7ea
 import logging
 import json
 import telnetlib
 import re
-from threading import Thread, Event, Condition
-
-if sys.version_info < (3, 0):
-    import Queue as queue
-else:
-    import queue
 
 
-<<<<<<< HEAD
-class QMPResponseListener(Thread):
-    def __init__(self, gdb_protocol, gdb_controller, avatar_queue, origin=None):
-        super(QMPResponseListener, self).__init__()
-        self._protocol = gdb_protocol
-        self._token = -1
-        self._async_responses = queue.Queue() if avatar_queue is None \
-            else avatar_queue
-        self._sync_responses = {}
-        self._gdb_controller = gdb_controller
-        self._gdb = gdb_protocol
-        self._close = Event()
-        self._closed = Event()
-        self._close.clear()
-        self._closed.clear()
-        self._sync_responses_cv = Condition()
-        self._last_exec_token = 0
-        self._origin = origin
-        self.log = logging.getLogger('%s.%s' %
+class QMPProtocol(object):
+    
+    def __init__(self, port, origin=None):
+                 
+        self.port = port
+        self.log = logging.getLogger('%s.%s' % 
                                      (origin.log.name, self.__class__.__name__)
-                                     ) if origin else \
-            logging.getLogger(self.__class__.__name__)
-
-    def run(self):
-        while (1):
-            if self._close.is_set():
-                break
-
-            responses = None
-
-            try:
-                responses = self._gdb_controller.get_gdb_response(
-                    timeout_sec=0.5
-                )
-            except:
-                continue
-
-            for response in responses:
-                if response.get('token', None) is not None:
-                    self._sync_responses_cv.acquire()
-                    self._sync_responses[response['token']] = response
-                    self._sync_responses_cv.notifyAll()
-                    self._sync_responses_cv.release()
-                else:
-                    avatar_msg = self.parse_async_response(response)
-                    self.log.debug("Parsed an avatar_msg %s", avatar_msg)
-                    if avatar_msg is not None:
-                        if self._gdb._async_message_handler is not None:
-                            self._gdb._async_message_handler(avatar_msg)
-                        else:
-                            self._async_responses.put(avatar_msg)
-        self._closed.set()
-
-    def stop(self):
-        """Stops the listening thread. Useful for teardown of the target"""
-        self._close.set()
-        self._closed.wait()
-
-
-=======
->>>>>>> 582cb7ea
-class QMPProtocol(object):
-    def __init__(self, port, origin=None):
-
-        self.port = port
-        self.log = logging.getLogger('%s.%s' %
-                                     (origin.log.name, self.__class__.__name__)
-                                     ) if origin else \
-            logging.getLogger(self.__class__.__name__)
+                                    ) if origin else \
+                                     logging.getLogger(self.__class__.__name__)
         self.id = 0
 
-<<<<<<< HEAD
-        # self._communicator = QMPResponseListener(self, origin.avatar.queue,
-        # origin)
-        # self._communicator.start()
-=======
->>>>>>> 582cb7ea
 
     def __del__(self):
         self.shutdown()
@@ -106,13 +31,13 @@
         self.execute_command('qmp_capabilities')
         return True
 
+
     def execute_command(self, cmd, args=None):
-        command = {
-            'execute': cmd,
-            'id': self.id
-        }
+        command = {}
+        command['execute'] = cmd
         if args:
             command['arguments'] = args
+        command['id'] = self.id
         self._telnet.write(('%s\r\n' % json.dumps(command)).encode('ascii'))
 
         while True:
@@ -130,6 +55,7 @@
         if 'return' in resp:
             return resp['return']
         raise Exception("Response contained neither an error nor an return")
+        
 
     def reset(self):
         """
@@ -142,9 +68,9 @@
         """
         returns: True on success, else False
         """
-        # self._communicator.stop()
+        #self._communicator.stop()
         pass
-
+    
     def get_registers(self):
         """
         Gets the current register state based on the hmp info registers
@@ -153,6 +79,6 @@
         returns: A dictionary with the registers
         """
         regs_s = self.execute_command("human-monitor-command",
-                                      {"command-line": "info registers"})
+                                    {"command-line":"info registers"})
         regs_r = re.findall('(...)=([0-9a-f]{8})', regs_s)
-        return dict([(r.lower(), int(v, 16)) for r, v in regs_r])+        return dict([(r.lower(), int(v,16)) for r,v in regs_r])
