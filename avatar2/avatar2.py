--- conflicted
+++ resolved
@@ -10,11 +10,8 @@
 import intervaltree
 import logging
 import signal
-<<<<<<< HEAD
 import json
-=======
 import time
->>>>>>> 47b73005
 
 from os import path, makedirs
 from threading import Thread, Event
@@ -341,13 +338,8 @@
                 raise Exception(("Forwarded read returned data of type %s "
                                  "(expected: int)" % type(mem)))
             success = True
-<<<<<<< HEAD
         except Exception as e:
-            self.log.exception("RemoteMemoryRead failed:")
-=======
-        except:
-            self.log.exception("Error performing memory operation")
->>>>>>> 47b73005
+            self.log.exception("RemoteMemoryRead failed:", e)
             mem = -1
             success = False
         message.origin.protocols.remote_memory.send_response(message.id, mem,
